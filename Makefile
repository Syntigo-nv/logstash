--- conflicted
+++ resolved
@@ -32,10 +32,6 @@
 TAR_OPTS=--wildcards
 endif
 
-<<<<<<< HEAD
-=======
-TESTS=$(wildcard spec/inputs/gelf.rb spec/support/*.rb spec/filters/*.rb spec/examples/*.rb spec/codecs/*.rb spec/conditionals/*.rb spec/event.rb spec/jar.rb)
->>>>>>> 5696f1da
 #spec/outputs/graphite.rb spec/outputs/email.rb)
 default:
 	@echo "Make targets you might be interested in:"
@@ -44,7 +40,7 @@
 	@echo "  jar -- builds the monolithic jar"
 	@echo "  jar-test -- runs the test suite against the monolithic jar"
 
-TESTS=$(wildcard spec/support/*.rb spec/filters/*.rb spec/examples/*.rb spec/codecs/*.rb spec/conditionals/*.rb spec/event.rb spec/jar.rb)
+TESTS=$(wildcard spec/inputs/gelf.rb spec/support/*.rb spec/filters/*.rb spec/examples/*.rb spec/codecs/*.rb spec/conditionals/*.rb spec/event.rb spec/jar.rb)
 
 # The 'version' is generated based on the logstash version, git revision, etc.
 .VERSION.mk:
