--- conflicted
+++ resolved
@@ -63,14 +63,12 @@
   # sets `_foo_field` = `some_value`
   config :custom_fields, :validate => :hash, :default => {}
 
-<<<<<<< HEAD
   # The GELF full message. Dynamic values like %{foo} are permitted here.
   config :full_message, :validate => :string, :default => "%{@message}"
-=======
+
   # The GELF short message field name. If the field does not exist or is empty,
   # the event message is taken instead.
   config :short_message, :validate => :string, :default => "short_message"
->>>>>>> b5fb8a60
 
   public
   def register
