require "logstash/inputs/base"
require "logstash/namespace"
require "logstash/util/socket_peer"

# Read from elasticsearch.
#
# This is useful for replay testing logs, reindexing, etc.
#
# Example:
#
#     input {
#       # Read all documents from elasticsearch matching the given query
#       elasticsearch {
#         host => "localhost"
#         query => "ERROR"
#       }
#     }
#
class LogStash::Inputs::Elasticsearch < LogStash::Inputs::Base
  config_name "elasticsearch"
  milestone 1

  default :codec, "json"

  # The address of your elasticsearch server
  config :host, :validate => :string, :required => true

  # The http port of your elasticsearch server's REST interface
  config :port, :validate => :number, :default => 9200

  # The index to search
  config :index, :validate => :string, :default => "logstash-*"

  # The query to use
  config :query, :validate => :string, :default => "*"

  # Enable the scan search_type.
  # This will disable sorting but increase speed and performance.
  config :scan, :validate => :boolean, :default => true

  # This allows you to set the number of items you get back per scroll
  config :size, :validate => :number, :default => 1000

  # this parameter controls the keep alive time of the scrolling request and initiates the scrolling process.
  # The timeout applies per round trip (i.e. between the previous scan scroll request, to the next).
  config :scroll, :validate => :string, :default => "1m"

<<<<<<< HEAD
=======
  # If true, the event will include meta data of the original elastic document: index ('_index') , document ('_type') and document id ('_id'). By default storted in an 'es_meta' field.
  # This metadata can be used to in reindexing scenarios to update rather than append existing indices 
  #
  # Example
  #      input {
  #        elasticsearch {
  #           host => "es.production.mysite.org"
  #           index => "mydata-2018.09.*"
  #           query => "*"
  #           scroll_size => 500
  #           include_meta => true
  #           meta_field => "es_orig"
  #        }
  #      }
  #      output {
  #        elasticsearch_http {
  #          host => "localhost"
  #          index => "copy-of-production.%{[es_orig][_index]}"
  #          index_type => "%{[es_orig][_type]}"
  #          document_id => "%{[es_orig][_id]}"
  #        }
  #      }
  # ( TODO : make the list of metadata fields configurable (?document version field)  )
  # ( TODO : elasticsearch output might need to use the bulk/create API instead
  #          of bulk/index API to avoid overwriting existing documents in the target index (idempotency)
  #          This is not yet supported in the elasticsearch outputs )
  # ( TODO : this solution stores the metadata as normal data on the target index. 
  #          consider alternative approach: include_meta will take the 'hit' document (including metadata) 
  #          and configure a custom output codec for elastic to index only the '_source' field )
  config :include_meta, :validate=> :boolean, :default => false
  
  # The (fixed) field name under which metadata of the original elastic document is stored
  # ( TODO : should this be a dynamic sprintf field ?) 
  config :meta_field, :validate=> :string, :default => "es_meta"

>>>>>>> 754df6d7
  public
  def register
    require "ftw"
    @agent = FTW::Agent.new
    params = {
      "q" => @query,
      "scroll" => @scroll,
      "size" => "#{@size}",
    }

    params['search_type'] = "scan" if @scan

    @url = "http://#{@host}:#{@port}/#{@index}/_search?#{encode(params)}"
  end # def register

  private
  def encode(hash)
    return hash.collect do |key, value|
      CGI.escape(key) + "=" + CGI.escape(value)
    end.join("&")
  end # def encode

  public
  def run(output_queue)

<<<<<<< HEAD
=======
    @logger.debug("scroll initialization",:request => @url)
>>>>>>> 754df6d7
    # Execute the search request
    response = @agent.get!(@url)
    json = ""
    response.read_body { |c| json << c }
    result = JSON.parse(json)
    scroll_url = @url

    # When using the search_type=scan we don't get an initial result set.
    # So we do it here.
    if @scan and not result.nil? and not result["_scroll_id"].nil?    
      scroll_id = result["_scroll_id"]
      scroll_params = {
        "scroll_id" => scroll_id,
        "scroll" => @scroll
      }

      scroll_url = "http://#{@host}:#{@port}/_search/scroll?#{encode(scroll_params)}"
      @logger.debug("initial scan",:request => scroll_url)
      
      response = @agent.get!(scroll_url)
      json = ""
      response.read_body { |c| json << c }
      result = JSON.parse(json)

    end

<<<<<<< HEAD
    # When using the search_type=scan we don't get an initial result set.
    # So we do it here.
    if @scan

      scroll_params = {
        "scroll_id" => scroll_id,
        "scroll" => @scroll
      }

      scroll_url = "http://#{@host}:#{@port}/_search/scroll?#{encode(scroll_params)}"
      response = @agent.get!(scroll_url)
      json = ""
      response.read_body { |c| json << c }
      result = JSON.parse(json)

    end

=======
>>>>>>> 754df6d7
    while true
      break if result.nil?
      if result["error"]
        @logger.warn(result["error"], :request => scroll_url)
        break
      end
      
      hits = result["hits"]["hits"]
      break if hits.empty?

      hits.each do |hit|
        event = hit["_source"]
        if @include_meta 
           event[@meta_field] = { 
               '_index' => hit['_index'],
               '_type' => hit['_type'],
               '_id' => hit['_id']
           }
        end
        # Hack to make codecs work
        @codec.decode(event.to_json) do |event|
          decorate(event)
          output_queue << event
        end
      end

      # Get the scroll id from the previous result set and use it for getting the next data set
      scroll_id = result["_scroll_id"]
<<<<<<< HEAD

      # Fetch the next result set
      scroll_params = {
        "scroll_id" => scroll_id,
        "scroll" => @scroll
      }
      scroll_url = "http://#{@host}:#{@port}/_search/scroll?#{encode(scroll_params)}"
=======
      if scroll_id.nil?
         @logger.warn("no _scroll_id in result", :request => scroll_url)
         break 
      end
>>>>>>> 754df6d7

      # Fetch the next result set
      scroll_params = {
        "scroll_id" => scroll_id,
        "scroll" => @scroll
      }
      scroll_url = "http://#{@host}:#{@port}/_search/scroll?#{encode(scroll_params)}"
      @logger.debug("scroll request",:request => scroll_url)
      response = @agent.get!(scroll_url)
      json = ""
      response.read_body { |c| json << c }
      result = JSON.parse(json)
<<<<<<< HEAD

      if result["error"]
        @logger.warn(result["error"], :request => scroll_url)
        # TODO(sissel): raise an error instead of breaking
        break
      end

=======
>>>>>>> 754df6d7
    end
  rescue LogStash::ShutdownSignal
    # Do nothing, let us quit.
  end # def run
end # class LogStash::Inputs::Elasticsearch<|MERGE_RESOLUTION|>--- conflicted
+++ resolved
@@ -45,8 +45,6 @@
   # The timeout applies per round trip (i.e. between the previous scan scroll request, to the next).
   config :scroll, :validate => :string, :default => "1m"
 
-<<<<<<< HEAD
-=======
   # If true, the event will include meta data of the original elastic document: index ('_index') , document ('_type') and document id ('_id'). By default storted in an 'es_meta' field.
   # This metadata can be used to in reindexing scenarios to update rather than append existing indices 
   #
@@ -82,7 +80,6 @@
   # ( TODO : should this be a dynamic sprintf field ?) 
   config :meta_field, :validate=> :string, :default => "es_meta"
 
->>>>>>> 754df6d7
   public
   def register
     require "ftw"
@@ -108,10 +105,7 @@
   public
   def run(output_queue)
 
-<<<<<<< HEAD
-=======
     @logger.debug("scroll initialization",:request => @url)
->>>>>>> 754df6d7
     # Execute the search request
     response = @agent.get!(@url)
     json = ""
@@ -138,26 +132,6 @@
 
     end
 
-<<<<<<< HEAD
-    # When using the search_type=scan we don't get an initial result set.
-    # So we do it here.
-    if @scan
-
-      scroll_params = {
-        "scroll_id" => scroll_id,
-        "scroll" => @scroll
-      }
-
-      scroll_url = "http://#{@host}:#{@port}/_search/scroll?#{encode(scroll_params)}"
-      response = @agent.get!(scroll_url)
-      json = ""
-      response.read_body { |c| json << c }
-      result = JSON.parse(json)
-
-    end
-
-=======
->>>>>>> 754df6d7
     while true
       break if result.nil?
       if result["error"]
@@ -186,20 +160,10 @@
 
       # Get the scroll id from the previous result set and use it for getting the next data set
       scroll_id = result["_scroll_id"]
-<<<<<<< HEAD
-
-      # Fetch the next result set
-      scroll_params = {
-        "scroll_id" => scroll_id,
-        "scroll" => @scroll
-      }
-      scroll_url = "http://#{@host}:#{@port}/_search/scroll?#{encode(scroll_params)}"
-=======
       if scroll_id.nil?
          @logger.warn("no _scroll_id in result", :request => scroll_url)
          break 
       end
->>>>>>> 754df6d7
 
       # Fetch the next result set
       scroll_params = {
@@ -212,16 +176,6 @@
       json = ""
       response.read_body { |c| json << c }
       result = JSON.parse(json)
-<<<<<<< HEAD
-
-      if result["error"]
-        @logger.warn(result["error"], :request => scroll_url)
-        # TODO(sissel): raise an error instead of breaking
-        break
-      end
-
-=======
->>>>>>> 754df6d7
     end
   rescue LogStash::ShutdownSignal
     # Do nothing, let us quit.
