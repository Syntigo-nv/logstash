require "logstash/inputs/base"
require "logstash/namespace"
require "logstash/util/socket_peer"

# Read from elasticsearch.
#
# This is useful for replay testing logs, reindexing, etc.
#
# Example:
#
#     input {
#       # Read all documents from elasticsearch matching the given query
#       elasticsearch {
#         host => "localhost"
#         query => "ERROR"
#       }
#     }
#
<<<<<<< HEAD
=======
# * TODO(sissel): Option to keep the index, type, and doc id so we can do reindexing?
>>>>>>> bbd02abf
class LogStash::Inputs::Elasticsearch < LogStash::Inputs::Base
  config_name "elasticsearch"
  milestone 1

  default :codec, "json"

  # The address of your elasticsearch server
  config :host, :validate => :string, :required => true

  # The http port of your elasticsearch server's REST interface
  config :port, :validate => :number, :default => 9200

  # The index to search
  config :index, :validate => :string, :default => "logstash-*"

  # The query to use
  config :query, :validate => :string, :default => "*"

<<<<<<< HEAD
  # The scroll timeout, corresponding to the 'scroll' parameter in the 'search/scroll' API of elasticsearch
  config :scroll_timeout, :validate=> :string, :default => "5m"

  # The scroll page size, corresponding to the 'size' parameter in the 'search/scroll' API of elasticsearch
  config :scroll_size, :validate=> :number, :default => 1000

  # If true, the event will include meta data of the original elastic document: index ('_index') , document ('_type') and document id ('_id'). By default storted in an 'es_meta' field.
  # This metadata can be used to in reindexing scenarios to update rather than append existing indices 
  #
  # Example
  #      input {
  #        elasticsearch {
  #           host => "es.production.mysite.org"
  #           index => "mydata-2018.09.*"
  #           query => "*"
  #           scroll_size => 500
  #           include_meta => true
  #           meta_field => "es_orig"
  #        }
  #      }
  #      output {
  #        elasticsearch_http {
  #          host => "localhost"
  #          index => "copy-of-production.%{[es_orig][_index]}"
  #          index_type => "%{[es_orig][_type]}"
  #          document_id => "%{[es_orig][_id]}"
  #        }
  #      }
  # ( TODO : make the list of metadata fields configurable (?document version field)  )
  # ( TODO : elasticsearch output might need to use the bulk/create API instead
  #          of bulk/index API to avoid overwriting existing documents in the target index (idempotency)
  #          This is not yet supported in the elasticsearch outputs )
  # ( TODO : this solution stores the metadata as normal data on the target index. 
  #          consider alternative approach: include_meta will take the 'hit' document (including metadata) 
  #          and configure a custom output codec for elastic to index only the '_source' field )
  config :include_meta, :validate=> :boolean, :default => false
  
  # The (fixed) field name under which metadata of the original elastic document is stored
  # ( TODO : should this be a dynamic sprintf field ?) 
  config :meta_field, :validate=> :string, :default => "es_meta"
=======
  # Enable the scan search_type.
  # This will disable sorting but increase speed and performance.
  config :scan, :validate => :boolean, :default => true

  # This allows you to set the number of items you get back per scroll
  config :size, :validate => :number, :default => 1000

  # this parameter controls the keep alive time of the scrolling request and initiates the scrolling process.
  # The timeout applies per round trip (i.e. between the previous scan scroll request, to the next).
  config :scroll, :validate => :string, :default => "1m"
>>>>>>> bbd02abf

  public
  def register
    require "ftw"
    @agent = FTW::Agent.new
    params = {
      "q" => @query,
<<<<<<< HEAD
      "scroll" => @scroll_timeout,
      "size" => @scroll_size,
=======
      "scroll" => @scroll,
      "size" => "#{@size}",
>>>>>>> bbd02abf
    }

    params['search_type'] = "scan" if @scan

    @url = "http://#{@host}:#{@port}/#{@index}/_search?#{encode(params)}"
  end # def register

  private
  def encode(hash)
    return hash.collect do |key, value|
      CGI.escape(key.to_s) + "=" + CGI.escape(value.to_s)
    end.join("&")
  end # def encode

  public
  def run(output_queue)
<<<<<<< HEAD
    @logger.debug("scroll initialization",:request => @url)
=======

    @logger.debug("scroll initialization",:request => @url)
    # Execute the search request
>>>>>>> bbd02abf
    response = @agent.get!(@url)
    json = ""
    response.read_body { |c| json << c }
    result = JSON.parse(json)
<<<<<<< HEAD
    scroll_url = @url
=======

    # When using the search_type=scan we don't get an initial result set.
    # So we do it here.
    if @scan and not result.nil? and not result["_scroll_id"].nil? 
     
      scroll_id = result["_scroll_id"]
      scroll_params = {
        "scroll_id" => scroll_id,
        "scroll" => @scroll
      }

      scroll_url = "http://#{@host}:#{@port}/_search/scroll?#{encode(scroll_params)}"
      @logger.debug("initial scan",:request => scroll_url)
      
      response = @agent.get!(scroll_url)
      json = ""
      response.read_body { |c| json << c }
      result = JSON.parse(json)

    end

>>>>>>> bbd02abf
    while true
      break if result.nil?
      if result["error"]
        @logger.warn(result["error"], :request => scroll_url)
        break
      end
      
      hits = result["hits"]["hits"]
      break if hits.empty?

      hits.each do |hit|
        event = hit["_source"]
        if @include_meta 
           event[@meta_field] = { 
               '_index' => hit['_index'],
               '_type' => hit['_type'],
               '_id' => hit['_id']
           }
        end
        # Hack to make codecs work
        @codec.decode(event.to_json) do |event|
          decorate(event)
          output_queue << event
        end
      end

<<<<<<< HEAD
      scroll_id = result["_scroll_id"] 
=======
      # Get the scroll id from the previous result set and use it for getting the next data set
      scroll_id = result["_scroll_id"]
>>>>>>> bbd02abf
      if scroll_id.nil?
         @logger.warn("no _scroll_id in result", :request => scroll_url)
         break 
      end

<<<<<<< HEAD
      # Fetch until we get no hits
      scroll_params = { 
        "scroll" => @scroll_timeout,
        "scroll_id" => scroll_id
=======
      # Fetch the next result set
      scroll_params = {
        "scroll_id" => scroll_id,
        "scroll" => @scroll
>>>>>>> bbd02abf
      }
      scroll_url = "http://#{@host}:#{@port}/_search/scroll?#{encode(scroll_params)}"
      @logger.debug("scroll request",:request => scroll_url)
      response = @agent.get!(scroll_url)
      json = ""
      response.read_body { |c| json << c }
      result = JSON.parse(json)
<<<<<<< HEAD
=======

>>>>>>> bbd02abf
    end
  rescue LogStash::ShutdownSignal
    # Do nothing, let us quit.
  end # def run
end # class LogStash::Inputs::Elasticsearch<|MERGE_RESOLUTION|>--- conflicted
+++ resolved
@@ -16,10 +16,6 @@
 #       }
 #     }
 #
-<<<<<<< HEAD
-=======
-# * TODO(sissel): Option to keep the index, type, and doc id so we can do reindexing?
->>>>>>> bbd02abf
 class LogStash::Inputs::Elasticsearch < LogStash::Inputs::Base
   config_name "elasticsearch"
   milestone 1
@@ -38,12 +34,16 @@
   # The query to use
   config :query, :validate => :string, :default => "*"
 
-<<<<<<< HEAD
-  # The scroll timeout, corresponding to the 'scroll' parameter in the 'search/scroll' API of elasticsearch
-  config :scroll_timeout, :validate=> :string, :default => "5m"
+  # Enable the scan search_type.
+  # This will disable sorting but increase speed and performance.
+  config :scan, :validate => :boolean, :default => true
 
-  # The scroll page size, corresponding to the 'size' parameter in the 'search/scroll' API of elasticsearch
-  config :scroll_size, :validate=> :number, :default => 1000
+  # This allows you to set the number of items you get back per scroll
+  config :size, :validate => :number, :default => 1000
+
+  # this parameter controls the keep alive time of the scrolling request and initiates the scrolling process.
+  # The timeout applies per round trip (i.e. between the previous scan scroll request, to the next).
+  config :scroll, :validate => :string, :default => "1m"
 
   # If true, the event will include meta data of the original elastic document: index ('_index') , document ('_type') and document id ('_id'). By default storted in an 'es_meta' field.
   # This metadata can be used to in reindexing scenarios to update rather than append existing indices 
@@ -79,18 +79,6 @@
   # The (fixed) field name under which metadata of the original elastic document is stored
   # ( TODO : should this be a dynamic sprintf field ?) 
   config :meta_field, :validate=> :string, :default => "es_meta"
-=======
-  # Enable the scan search_type.
-  # This will disable sorting but increase speed and performance.
-  config :scan, :validate => :boolean, :default => true
-
-  # This allows you to set the number of items you get back per scroll
-  config :size, :validate => :number, :default => 1000
-
-  # this parameter controls the keep alive time of the scrolling request and initiates the scrolling process.
-  # The timeout applies per round trip (i.e. between the previous scan scroll request, to the next).
-  config :scroll, :validate => :string, :default => "1m"
->>>>>>> bbd02abf
 
   public
   def register
@@ -98,13 +86,8 @@
     @agent = FTW::Agent.new
     params = {
       "q" => @query,
-<<<<<<< HEAD
-      "scroll" => @scroll_timeout,
-      "size" => @scroll_size,
-=======
       "scroll" => @scroll,
       "size" => "#{@size}",
->>>>>>> bbd02abf
     }
 
     params['search_type'] = "scan" if @scan
@@ -115,31 +98,24 @@
   private
   def encode(hash)
     return hash.collect do |key, value|
-      CGI.escape(key.to_s) + "=" + CGI.escape(value.to_s)
+      CGI.escape(key) + "=" + CGI.escape(value)
     end.join("&")
   end # def encode
 
   public
   def run(output_queue)
-<<<<<<< HEAD
-    @logger.debug("scroll initialization",:request => @url)
-=======
 
     @logger.debug("scroll initialization",:request => @url)
     # Execute the search request
->>>>>>> bbd02abf
     response = @agent.get!(@url)
     json = ""
     response.read_body { |c| json << c }
     result = JSON.parse(json)
-<<<<<<< HEAD
     scroll_url = @url
-=======
 
     # When using the search_type=scan we don't get an initial result set.
     # So we do it here.
-    if @scan and not result.nil? and not result["_scroll_id"].nil? 
-     
+    if @scan and not result.nil? and not result["_scroll_id"].nil?    
       scroll_id = result["_scroll_id"]
       scroll_params = {
         "scroll_id" => scroll_id,
@@ -156,7 +132,6 @@
 
     end
 
->>>>>>> bbd02abf
     while true
       break if result.nil?
       if result["error"]
@@ -183,28 +158,17 @@
         end
       end
 
-<<<<<<< HEAD
-      scroll_id = result["_scroll_id"] 
-=======
       # Get the scroll id from the previous result set and use it for getting the next data set
       scroll_id = result["_scroll_id"]
->>>>>>> bbd02abf
       if scroll_id.nil?
          @logger.warn("no _scroll_id in result", :request => scroll_url)
          break 
       end
 
-<<<<<<< HEAD
-      # Fetch until we get no hits
-      scroll_params = { 
-        "scroll" => @scroll_timeout,
-        "scroll_id" => scroll_id
-=======
       # Fetch the next result set
       scroll_params = {
         "scroll_id" => scroll_id,
         "scroll" => @scroll
->>>>>>> bbd02abf
       }
       scroll_url = "http://#{@host}:#{@port}/_search/scroll?#{encode(scroll_params)}"
       @logger.debug("scroll request",:request => scroll_url)
@@ -212,10 +176,6 @@
       json = ""
       response.read_body { |c| json << c }
       result = JSON.parse(json)
-<<<<<<< HEAD
-=======
-
->>>>>>> bbd02abf
     end
   rescue LogStash::ShutdownSignal
     # Do nothing, let us quit.
