--- conflicted
+++ resolved
@@ -2,13 +2,9 @@
   remote: http://rubygems.org/
   specs:
     awesome_print (0.4.0)
+    bouncy-castle-java (1.5.0146.1)
     bson (1.3.1-java)
     bunny (0.7.4)
-<<<<<<< HEAD
-    daemons (1.1.4)
-    eventmachine (0.12.10-java)
-=======
->>>>>>> 1329e881
     ffi (1.0.9-java)
     filewatch (0.2.5)
       ffi
@@ -16,28 +12,17 @@
       json
     gmetric (0.1.3)
     haml (3.1.2)
-<<<<<<< HEAD
-    hoe (2.12.0)
-      rake (~> 0.8)
     jls-grok (0.9.0)
     jruby-elasticsearch (0.0.10)
+    jruby-openssl (0.7.4)
+      bouncy-castle-java
     json (1.5.3-java)
-    minitest (2.5.0)
-=======
-    jls-grok (0.4.7)
-      ffi (>= 0.6.3)
-    jruby-elasticsearch (0.0.10)
-    json (1.5.3-java)
->>>>>>> 1329e881
+    minitest (2.5.1)
     mizuno (0.4.0)
       rack (>= 1.0.0)
     mongo (1.3.1)
       bson (>= 1.3.1)
     rack (1.3.2)
-<<<<<<< HEAD
-    rake (0.9.2)
-=======
->>>>>>> 1329e881
     redis (2.2.2)
     sass (3.1.7)
     sinatra (1.2.6)
@@ -45,16 +30,7 @@
       tilt (>= 1.2.2, < 2.0)
     statsd-ruby (0.3.0)
     stomp (1.1.9)
-<<<<<<< HEAD
-    stompserver (0.9.9)
-      daemons (>= 1.0.2)
-      eventmachine (>= 0.7.2)
-      hoe (>= 1.1.1)
-      hoe (>= 1.3.0)
-    tilt (1.3.2)
-=======
     tilt (1.3.3)
->>>>>>> 1329e881
     uuidtools (2.1.2)
     xmpp4r (0.5)
 
@@ -70,6 +46,7 @@
   haml
   jls-grok (= 0.9.0)
   jruby-elasticsearch (~> 0.0.10)
+  jruby-openssl
   json
   minitest
   mizuno
