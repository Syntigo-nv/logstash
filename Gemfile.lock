--- conflicted
+++ resolved
@@ -1,23 +1,15 @@
 PATH
   remote: .
   specs:
-<<<<<<< HEAD
-    logstash (1.1.1.rc3-java)
-=======
     logstash (1.1.2.dev-java)
       addressable (= 2.2.6)
->>>>>>> 87d92953
       aws-sdk
       bunny
       cabin (= 0.4.4)
       cinch
       ffi
       ffi-rzmq (= 0.9.3)
-<<<<<<< HEAD
-      filewatch (= 0.3.3)
-=======
       filewatch (= 0.3.4)
->>>>>>> 87d92953
       ftw (~> 0.0.19)
       gelf (= 1.3.2)
       gelfd (= 0.2.0)
@@ -53,11 +45,7 @@
       i18n (~> 0.6)
       multi_json (~> 1.0)
     addressable (2.2.6)
-<<<<<<< HEAD
-    aws-sdk (1.5.6)
-=======
     aws-sdk (1.6.4)
->>>>>>> 87d92953
       httparty (~> 0.7)
       json (~> 1.4)
       nokogiri (>= 1.4.4)
@@ -65,31 +53,19 @@
     backports (2.3.0)
     beefcake (0.3.7)
     bouncy-castle-java (1.5.0146.1)
-<<<<<<< HEAD
-    bson (1.6.4-java)
-=======
     bson (1.7.0-java)
->>>>>>> 87d92953
     builder (3.0.0)
     bunny (0.8.0)
     cabin (0.4.4)
       json
     cinch (2.0.3)
     coderay (1.0.7)
-<<<<<<< HEAD
-    excon (0.14.3)
-    ffi (1.0.11-java)
-    ffi-rzmq (0.9.3)
-      ffi
-    filewatch (0.3.3)
-=======
     diff-lcs (1.1.3)
     excon (0.16.2)
     ffi (1.1.5-java)
     ffi-rzmq (0.9.3)
       ffi
     filewatch (0.3.4)
->>>>>>> 87d92953
     ftw (0.0.19)
       addressable (= 2.2.6)
       backports (= 2.3.0)
@@ -101,17 +77,6 @@
       json
     gelfd (0.2.0)
     gmetric (0.1.3)
-<<<<<<< HEAD
-    haml (3.1.6)
-    heroku (2.28.12)
-      heroku-api (~> 0.2.8)
-      launchy (>= 0.3.2)
-      netrc (~> 0.7.5)
-      rest-client (~> 1.6.1)
-      rubyzip
-    heroku-api (0.2.8)
-      excon (~> 0.14.3)
-=======
     haml (3.1.7)
     heroku (2.31.1)
       heroku-api (~> 0.3.4)
@@ -121,16 +86,12 @@
       rubyzip
     heroku-api (0.3.4)
       excon (~> 0.16.1)
->>>>>>> 87d92953
     http_parser.rb (0.5.3-java)
     httparty (0.8.3)
       multi_json (~> 1.0)
       multi_xml
     i18n (0.6.0)
-<<<<<<< HEAD
-=======
     insist (0.0.6)
->>>>>>> 87d92953
     jls-grok (0.10.7)
       cabin (~> 0.4.0)
     jruby-elasticsearch (0.0.14)
@@ -139,39 +100,13 @@
       bouncy-castle-java (>= 1.5.0146.1)
     jruby-win32ole (0.8.5)
     json (1.6.5-java)
-<<<<<<< HEAD
-    launchy (2.1.0-java)
-      addressable (~> 2.2.6)
-      ffi (~> 1.0.9)
-=======
     launchy (2.0.3-java)
->>>>>>> 87d92953
       spoon (~> 0.0.1)
     mail (2.4.4)
       i18n (>= 0.4.0)
       mime-types (~> 1.16)
       treetop (~> 1.4.8)
     metaclass (0.0.1)
-<<<<<<< HEAD
-    method_source (0.7.1)
-    mime-types (1.19)
-    minitest (3.2.0)
-    mocha (0.11.4)
-      metaclass (~> 0.0.1)
-    mongo (1.6.4)
-      bson (~> 1.6.4)
-    mtrc (0.0.4)
-    multi_json (1.3.6)
-    multi_xml (0.5.1)
-    netrc (0.7.5)
-    nokogiri (1.5.5-java)
-    onstomp (1.0.7)
-    polyglot (0.3.3)
-    pry (0.9.9.6-java)
-      coderay (~> 1.0.5)
-      method_source (~> 0.7.1)
-      slop (>= 2.4.4, < 3)
-=======
     method_source (0.8)
     mime-types (1.19)
     minitest (3.3.0)
@@ -190,7 +125,6 @@
       coderay (~> 1.0.5)
       method_source (~> 0.8)
       slop (~> 3.3.1)
->>>>>>> 87d92953
       spoon (~> 0.0)
     rack (1.4.1)
     rack-protection (1.2.0)
@@ -207,13 +141,6 @@
       beefcake (>= 0.3.5)
       mtrc (>= 0.0.4)
       trollop (>= 1.16.2)
-<<<<<<< HEAD
-    rubyzip (0.9.9)
-    sass (3.1.20)
-    shoulda (3.0.1)
-      shoulda-context (~> 1.0.0)
-      shoulda-matchers (~> 1.0.0)
-=======
     rspec (2.11.0)
       rspec-core (~> 2.11.0)
       rspec-expectations (~> 2.11.0)
@@ -227,7 +154,6 @@
     shoulda (3.1.1)
       shoulda-context (~> 1.0)
       shoulda-matchers (~> 1.2)
->>>>>>> 87d92953
     shoulda-context (1.0.0)
     shoulda-matchers (1.2.0)
       activesupport (>= 3.0.0)
@@ -235,44 +161,24 @@
       rack (~> 1.3, >= 1.3.6)
       rack-protection (~> 1.2)
       tilt (~> 1.3, >= 1.3.3)
-<<<<<<< HEAD
-    slop (2.4.4)
-=======
     slop (3.3.3)
->>>>>>> 87d92953
     spoon (0.0.1)
     statsd-ruby (0.3.0)
     tilt (1.3.3)
     treetop (1.4.10)
       polyglot
       polyglot (>= 0.3.1)
-<<<<<<< HEAD
-    trollop (1.16.2)
-    uuidtools (2.1.2)
-=======
     trollop (2.0)
     uuidtools (2.1.3)
->>>>>>> 87d92953
     xml-simple (1.1.1)
     xmpp4r (0.5)
 
 PLATFORMS
   java
-  ruby
 
 DEPENDENCIES
-<<<<<<< HEAD
-  cinch
-  excon
-  jruby-elasticsearch (= 0.0.14)
-  jruby-httpclient
-  jruby-win32ole
-  logstash!
-  mocha
-=======
   insist (= 0.0.6)
   logstash!
   mocha
   rspec
->>>>>>> 87d92953
   shoulda