--- conflicted
+++ resolved
@@ -4,12 +4,8 @@
     awesome_print (1.0.2)
     bouncy-castle-java (1.5.0146.1)
     bson (1.5.2-java)
-    bunny (0.7.8)
-<<<<<<< HEAD
-    cabin (0.3.1)
-=======
+    bunny (0.7.9)
     cabin (0.3.6)
->>>>>>> aa381706
       json
     childprocess (0.3.1)
       ffi (~> 1.0.6)
@@ -57,11 +53,7 @@
 DEPENDENCIES
   awesome_print
   bunny
-<<<<<<< HEAD
-  cabin (= 0.3.1)
-=======
   cabin (= 0.3.6)
->>>>>>> aa381706
   ffi
   ffi-rzmq (= 0.9.0)
   filewatch (= 0.3.3)
